package polynote.server.repository

<<<<<<< HEAD
import java.io.File
=======
import java.io.{File, FileNotFoundException, IOException}
>>>>>>> b357f375
import java.net.URI
import java.nio.file.{Path, Paths}

import cats.implicits._
import polynote.config.{Mount, PolynoteConfig, Wal}
import polynote.kernel.NotebookRef.AlreadyClosed
import polynote.kernel.environment.Config
import polynote.kernel.{BaseEnv, GlobalEnv, NotebookRef, Result}
import polynote.messages._
import polynote.server.repository.fs.FileSystems
import zio.{Has, IO, Promise, RIO, Ref, Semaphore, Task, UIO, URIO, URLayer, ZIO, ZLayer}


/**
  * A Notebook Repository operates on notebooks stored by path. The path of a notebook should be a forward-slash
  * separated path with no leading slash. Such paths must be passed wherever paths are expected and returned wherever
  * paths are returned (including in a [[Notebook]]'s `path` field).
  */
trait NotebookRepository {

  /**
    * @return Whether a notebook exists at the specified path
    */
  def notebookExists(path: String): RIO[BaseEnv with GlobalEnv, Boolean]

  /**
    * @return The location of the notebook (must be absolute)
    */
  def notebookURI(path: String): RIO[BaseEnv with GlobalEnv, Option[URI]]

  /**
    * @return The notebook at the specified path
    */
  def loadNotebook(path: String): RIO[BaseEnv with GlobalEnv, Notebook]

  /**
    * Save the given notebook to the specified path
    */
  def saveNotebook(nb: Notebook): RIO[BaseEnv with GlobalEnv, Unit]


  def openNotebook(path: String): RIO[BaseEnv with GlobalEnv, NotebookRef]

  /**
    * @return A list of notebook paths that exist in this repository
    */
  def listNotebooks(): RIO[BaseEnv with GlobalEnv, List[String]]

  /**
    * Create a notebook at the given path, optionally creating it from the given content string.
    *
    * TODO: Server no longer imports. Need to implement this on the client side.
    */
  def createNotebook(path: String, maybeContent: Option[String]): RIO[BaseEnv with GlobalEnv, String]
  def createAndOpen(path: String, notebook: Notebook, version: Int = 0): RIO[BaseEnv with GlobalEnv, NotebookRef]

  def renameNotebook(path: String, newPath: String): RIO[BaseEnv with GlobalEnv, String]

  def copyNotebook(path: String, newPath: String): RIO[BaseEnv with GlobalEnv, String]

  def deleteNotebook(path: String): RIO[BaseEnv with GlobalEnv, Unit]

  /**
    * Initialize the storage for this repository (i.e. create directory if it doesn't exist)
    */
  def initStorage(): RIO[BaseEnv with GlobalEnv, Unit]
}

object NotebookRepository {
  val live: URLayer[Config with FileSystems, Has[NotebookRepository]] = ZLayer.fromServiceM {
    (config: PolynoteConfig) => makeTreeRepository(config.storage.dir, config.storage.mounts, config)
  }

  def makeTreeRepository(dir: String, mounts: Map[String, Mount], config: PolynoteConfig): URIO[FileSystems, TreeRepository] = {
    FileSystems.defaultFilesystem.flatMap {
      fs =>
        ZIO.collectAllPar {
          mounts.toSeq.map {
            case (key, mount) =>
              makeTreeRepository(mount.dir, mount.mounts, config).map(key -> _)
          }
        }.map {
          repos =>
            val rootRepo = new FileBasedRepository(new File(System.getProperty("user.dir")).toPath.resolve(dir), fs = fs)
            new TreeRepository(rootRepo, repos.toMap)
        }

    }
  }

  def access: RIO[Has[NotebookRepository], NotebookRepository] = ZIO.access[Has[NotebookRepository]](_.get)
  def loadNotebook(path: String): RIO[BaseEnv with GlobalEnv with Has[NotebookRepository], Notebook] = access.flatMap(_.loadNotebook(path))
  def saveNotebook(notebook: Notebook): RIO[BaseEnv with GlobalEnv with Has[NotebookRepository], Unit] = access.flatMap(_.saveNotebook(notebook))
}

/**
  * Notebook Repository that delegates to child Repositories that correspond to Storage Mounts [[polynote.config.Mount]].
  *
  * @param root:  The repository for this node in the tree
  * @param repos: Map of mount points -> repositories for children of this node
  */
class TreeRepository (
  root: NotebookRepository,
  repos: Map[String, NotebookRepository]
) extends NotebookRepository {

  private class TreeNotebookRef private (
    currentRef: Ref[TreeNotebookRef.State],
    renameLock: Semaphore,
    closed: Promise[Throwable, Unit]
  ) extends NotebookRef {
    import TreeNotebookRef.State
    import renameLock.withPermit

    private def withRef[R, E, A](fn: NotebookRef => ZIO[R, E, A]): ZIO[R, E, A] = currentRef.get.flatMap(tup => fn(tup.ref))

    override val isOpen: UIO[Boolean] = ZIO.mapParN(closed.isDone.map(!_), currentRef.get.flatMap(_.ref.isOpen))(_ && _)

    private val failIfClosed = isOpen.flatMap {
      case true  => ZIO.unit
      case false => currentRef.get.flatMap {
        state => ZIO.fail(AlreadyClosed(Some(state.fullPath)))
      }
    }

    override def getVersioned: UIO[(Int, Notebook)] = withPermit {
      currentRef.get.flatMap {
        state => state.ref.getVersioned.map {
          case (ver, notebook) => ver -> state.normalizePath(notebook)
        }
      }
    }

    override def update(update: NotebookUpdate): IO[AlreadyClosed, Unit] =
      withPermit(withRef(_.update(update)))

    override def updateAndGet(update: NotebookUpdate): IO[AlreadyClosed, (Int, Notebook)] = withPermit {
      currentRef.get.flatMap {
        state => state.ref.updateAndGet(update).map {
          case (ver, notebook) =>
            ver -> state.normalizePath(notebook)
        }.catchSome {
          case AlreadyClosed(Some(path)) => ZIO.fail(AlreadyClosed(Some(pathOf(path, state.basePath))))
        }
      }
    }

    override def addResult(cellID: CellID, result: Result): IO[AlreadyClosed, Unit] =
      withPermit(withRef(_.addResult(cellID, result)))

    override def clearResults(cellID: CellID): IO[AlreadyClosed, Unit] =
      withPermit(withRef(_.clearResults(cellID)))

    override def clearAllResults(): IO[AlreadyClosed, List[CellID]] =
      withPermit(withRef(_.clearAllResults()))

    override def rename(newPath: String): RIO[BaseEnv with GlobalEnv, String] =
      // The semaphore has Short.MaxValue permits so that the other operations can just take one and avoid blocking
      // each other. This operation takes all of them, to block concurrent renames and any other operations during rename.
      failIfClosed *> renameLock.withPermits(Short.MaxValue) {
        currentRef.get.flatMap {
          state => delegate(newPath) {
            case (repo, newRelativePath, _) if repo eq state.repo  =>
              state.ref.rename(deslash(newRelativePath)).map(pathOf(_, state.basePath))
            case (newRepo, relativePath, newBasePath) =>
              for {
                _        <- state.ref.close()
                nb       <- state.ref.getVersioned
                newRef   <- newRepo.createAndOpen(relativePath, nb._2.copy(path = relativePath), nb._1)
                validate <- loadNotebook(newPath)
                  .filterOrFail(_.cells.map(_.copy(id = 0)) == nb._2.cells.map(_.copy(id = 0)))(new IOException("Validation error moving notebook across repositories; will not remove from previous location"))
                  .flatMap(_ => state.repo.deleteNotebook(state.relativePath))
                newState <- State(newRepo, newRef, newBasePath, relativePath, closed)
                _        <- currentRef.set(newState)
              } yield pathOf(relativePath, newBasePath)
          }
        }
      }

    override def close(): Task[Unit] = currentRef.get.flatMap(_.ref.close()) <* closed.succeed(())

    override def awaitClosed: Task[Unit] = closed.await

  }

  private object TreeNotebookRef {
    private case class State private (repo: NotebookRepository, ref: NotebookRef, basePath: Option[String], relativePath: String) {
      def normalizePath(notebook: Notebook): Notebook = TreeRepository.this.normalizePath(
        basePath.map(base => notebook.copy(path = Paths.get(base, notebook.path).toString)).getOrElse(notebook)
      )

      // fail the given promise if the upstream ref fails with an error
      private def closeOnError(promise: Promise[Throwable, Unit]): UIO[Unit] = ref.awaitClosed
        .flip
        .flatMap(err => promise.fail(err))
        .ignore.forkDaemon.unit

      lazy val fullPath: String = pathOf(relativePath, basePath)
    }

    private object State {
      def apply(repo: NotebookRepository, ref: NotebookRef, basePath: Option[String], relativePath: String, closed: Promise[Throwable, Unit]): RIO[BaseEnv with GlobalEnv, State] = {
        val state = new State(repo, ref, basePath, relativePath)
        state.closeOnError(closed).as(state)
      }
    }

    def apply(repo: NotebookRepository, underlying: NotebookRef, basePath: Option[String], relativePath: String): RIO[BaseEnv with GlobalEnv, TreeNotebookRef] = for {
      closed     <- Promise.make[Throwable, Unit]
      state      <- State(repo, underlying, basePath, relativePath, closed)
      underlying <- Ref.make(state)
      renameLock <- Semaphore.make(Short.MaxValue)
    } yield new TreeNotebookRef(underlying, renameLock, closed)
  }

  /**
    * Helper for picking the proper Repository to use for the given notebook path.
    *
    * @param notebookPath: The path to the notebook
    * @param f:            Function for `(NotebookRepository, relativePath: String, maybeBasePath: Option[String) => RIO[Env, T]`.
    *                      The presence of `maybeBasePath` reflects whether the path has been relativized (in case callers need to de-relativize any results)
    */
  private[repository] def delegate[T](notebookPath: String)(f: (NotebookRepository, String, Option[String]) => RIO[BaseEnv with GlobalEnv, T]): RIO[BaseEnv with GlobalEnv, T] = {
    val (originalPath, basePath) = extractPath(Paths.get(reslash(notebookPath)))

    val (repoForPath, relativePath, maybeBasePath) = basePath.flatMap(base => repos.get(base.toString).map(_ -> base)) match {
      case Some((repo, base)) =>
          (repo, base.relativize(originalPath).toString, Option(base.toString))
      case None =>
        (root, originalPath.toString, None)
    }

    f(repoForPath, relativePath, maybeBasePath)
  }



  private def reslash(str: String): String = "/" + deslash(str)
  private def deslash(str: String): String = str.stripPrefix("/")
  private def normalizePath(notebook: Notebook): Notebook = notebook.copy(path = deslash(notebook.path))
  private def pathOf(relativePath: String, basePath: Option[String]): String = deslash(basePath.map(base => Paths.get(base, relativePath).toString).getOrElse(relativePath))

  /**
    * Relativizes the path and extracts the base path (the top-most path member in this path)
    *
    * @return the path, relativized if necessary, and the basePath
    */
  private def extractPath(path: Path): (Path, Option[Path]) = {
    val forceRelativePath = path.subpath(0, path.getNameCount)  // root doesn't count with subpaths, so this trick forces the path to be relative

    (forceRelativePath, Option(forceRelativePath.getParent).map(_.getName(0)))
  }

  override def notebookExists(originalPath: String): RIO[BaseEnv with GlobalEnv, Boolean] = delegate(originalPath) {
    (repo, relativePath, _) => repo.notebookExists(relativePath)
  }

  // Because notebookURI is absolute path we don't need to modify it here
  override def notebookURI(originalPath: String): RIO[BaseEnv with GlobalEnv, Option[URI]] = delegate(originalPath) {
    (repo, relativePath, _) =>
      repo.notebookURI(relativePath)
  }

  override def loadNotebook(originalPath: String): RIO[BaseEnv with GlobalEnv, Notebook] = delegate(originalPath) {
    (repo, relativePath, base) =>
     for {
       nb <- repo.loadNotebook(relativePath)
     } yield normalizePath(base.map(b => nb.copy(path = Paths.get(b, nb.path).toString)).getOrElse(nb))
  }

  override def openNotebook(path: String): RIO[BaseEnv with GlobalEnv, NotebookRef] = delegate(path) {
    (repo, relativePath, base) => repo.openNotebook(relativePath).flatMap {
      underlying => TreeNotebookRef(repo, underlying, base, relativePath)
    }
  }

  override def saveNotebook(nb: Notebook): RIO[BaseEnv with GlobalEnv, Unit] = delegate(nb.path) {
    (repo, relativePath, _) => repo.saveNotebook(nb.copy(path = relativePath))
  }

  override def listNotebooks(): RIO[BaseEnv with GlobalEnv, List[String]] = {
    for {
      rootNBs  <- root.listNotebooks().map(_.map(deslash))
      mountNbs <- ZIO.foreach(repos.toList) {
        case (base, repo) => repo.listNotebooks().map(_.map(nbPath => deslash(Paths.get(base, nbPath).toString)))
      }
    } yield rootNBs ++ mountNbs.flatten
  }

  override def createNotebook(originalPath: String, maybeContent: Option[String]): RIO[BaseEnv with GlobalEnv, String] = delegate(originalPath) {
    (repo, relativePath, base) =>
        for {
          nbPath <- repo.createNotebook(relativePath, maybeContent)
        } yield deslash(base.map(b => Paths.get(b, nbPath).toString).getOrElse(nbPath))
  }

  override def createAndOpen(path: String, notebook: Notebook, version: Int): RIO[BaseEnv with GlobalEnv, NotebookRef] = delegate(path) {
    (repo, relativePath, base) =>
      for {
        underlyingRef <- repo.createAndOpen(relativePath, notebook, version)
        ref           <- TreeNotebookRef(repo, underlyingRef, base, relativePath)
      } yield ref
  }

  private def copyOrRename(src: String, dest: String, deletePrevious: Boolean): RIO[BaseEnv with GlobalEnv, String] = {
    val (srcPath, srcBase) = extractPath(Paths.get(src))

    val (destPath, destBase) = extractPath(Paths.get(dest))

    if (srcBase == destBase) {
      for {
        (copied, base) <- delegate(srcPath.toString) {
          (repo, repoRelativePathStr, base) =>
            val relativeDest = base.fold(destPath.toString)(repoBase => Paths.get(repoBase).relativize(destPath).toString)
            if (deletePrevious) {
              repo.renameNotebook(repoRelativePathStr, relativeDest).map(_ -> base)
            } else {
              repo.copyNotebook(repoRelativePathStr, relativeDest).map(_ -> base)
            }
        }
      } yield deslash(base.map(b => Paths.get(b, copied).toString).getOrElse(copied))
    } else {
      // If the two paths are on different filesystems, we can't rely on an atomic move or copy, so we need to fall back
      // to handling the creation and deletion ourselves.
      for {
        srcNb                <- delegate(src)((repo, repoRelativePathStr, base) => repo.loadNotebook(repoRelativePathStr))
        (destRepoBase, dest) <- delegate(dest)((repo, repoRelativePathStr, base) => repo.saveNotebook(srcNb.copy(path=repoRelativePathStr)).map(_ => base -> repoRelativePathStr))
        _                    <- if (deletePrevious) delegate(src)((repo, repoRelativePathStr, _) => repo.deleteNotebook(repoRelativePathStr)) else ZIO.unit
      } yield deslash(destRepoBase.map(base => Paths.get(base, dest).toString).getOrElse(dest))
    }
  }

  override def renameNotebook(src: String, dest: String): RIO[BaseEnv with GlobalEnv, String] = copyOrRename(src, dest, deletePrevious = true)

  override def copyNotebook(src: String, dest: String): RIO[BaseEnv with GlobalEnv, String] = copyOrRename(src, dest, deletePrevious = false)

  override def deleteNotebook(originalPath: String): RIO[BaseEnv with GlobalEnv, Unit] = delegate(originalPath) {
    (repo, relativePath, _) => repo.deleteNotebook(relativePath)
  }

  override def initStorage(): RIO[BaseEnv with GlobalEnv, Unit] = for {
    _ <- root.initStorage()
    _ <- ZIO.foreach_(repos.values)(_.initStorage())
  } yield ()
<<<<<<< HEAD
=======
}

class FileBasedRepository(
  val path: Path,
  val chunkSize: Int = 8192,
  val defaultExtension: String = "ipynb",
  val fs: NotebookFilesystem = new LocalFilesystem() // TODO: once we support other FS (like S3) we'll want this to be configurable
) extends NotebookRepository {
  protected def pathOf(relativePath: String): Path = path.resolve(relativePath)

  private final class FileNotebookRef private (
    current: Ref[(Int, Notebook)],
    pending: Queue[Take[Nothing, (NotebookUpdate, Option[Promise[Nothing, (Int, Notebook)]])]],
    closed: Promise[Throwable, Unit],
    log: Logging.Service,
    renameLock: Semaphore,
    process: Promise[Nothing, Fiber[Nothing, Unit]],
    saveIntervalMillis: Long = 5000L,
    maxSaveFails: Int = 12
  ) extends NotebookRef {

    // TODO: this would be a good place to implement WAL of updates

    private val needSave = new AtomicBoolean(false)
    private val saveIntervalDuration = Duration(saveIntervalMillis, TimeUnit.MILLISECONDS)
    private val consecutiveSaveFails = LongRef.zeroSync


    private val setNeedSave = effectTotal(needSave.lazySet(true))
    private val save = (renameLock.withPermit(get.flatMap(saveNotebook)) *> effectTotal(needSave.lazySet(false)))
      .catchAll {
        err => consecutiveSaveFails.incrementAndGet.flatMap {
          case count if count >= maxSaveFails =>
            log.error(s"Failed to save notebook ${maxSaveFails} times; closing with error") *>
              closed.fail(err) *> pending.offer(Take.End).unit
          case count =>
            log.error(Some(s"Failed to save notebook $count times (will retry)"), err)
        }
      }

    private def ifOpen[R, A](zio: URIO[R, A]): ZIO[R, AlreadyClosed, A] =
      closed.isDone.flatMap {
        case false => zio
        case true  => NotebookRef.alreadyClosed
      }

    override def getVersioned: UIO[(Int, Notebook)] = current.get

    override def update(update: NotebookUpdate): IO[AlreadyClosed, Unit] =
      ifOpen(pending.offer(Take.Value((update, None)))).unit

    override def updateAndGet(update: NotebookUpdate): IO[AlreadyClosed, (Int, Notebook)] = ifOpen {
      for {
        completer <- Promise.make[Nothing, (Int, Notebook)]
        _         <- pending.offer(Take.Value((update, Some(completer))))
        result    <- completer.await
      } yield result
    }

    // TODO: This bypasses the update processing, which might be unsafe because an update that hasn't been processed yet
    //       result in the given cell being introduced. In practice, since results originate from running a cell, that
    //       cell must already exist. Even so, it would be better for cell results to be NotebookUpdates, so that they
    //       could participate properly in the serial history. We just probably don't want to have to deal with the
    //       global/local versions for them, which is currently a requirement with NotebookUpdates. That could be
    //       refactored a bit.
    override def addResult(cellID: CellID, result: Result): IO[AlreadyClosed, Unit] = ifOpen {
      effectTotal(result.toCellUpdate).flatMap {
        cellUpdate => current.update {
          case (ver, notebook) => ver -> notebook.updateCell(cellID)(cellUpdate)
        }
      }
    } <* setNeedSave

    override def clearResults(cellID: CellID): IO[AlreadyClosed, Unit] = ifOpen {
      current.update {
        case (ver, notebook) => ver -> notebook.updateCell(cellID)(_.copy(results = ShortList.Nil))
      }
    } <* setNeedSave

    override def clearAllResults(): IO[AlreadyClosed, List[CellID]] = ifOpen {
      current.modify {
        case (ver, notebook) =>
          val (clearedIds, updatedCells) = notebook.cells.foldRight((List.empty[CellID], List.empty[NotebookCell])) {
            case (cell, (clearedIds, updatedCells)) =>
              if (cell.results.nonEmpty)
                (cell.id :: clearedIds) -> (cell.copy(results = ShortList(Nil)) :: updatedCells)
              else
                clearedIds -> (cell :: updatedCells)
          }
          clearedIds -> (ver -> notebook.copy(cells = ShortList(updatedCells)))
      }
    } <* setNeedSave

    override def rename(newPath: String): RIO[BaseEnv with GlobalEnv, String] = renameLock.withPermit {
      for {
        currentPath <- path
        newPath     <- renameNotebook(currentPath, newPath)
        _           <- current.update {
          case (ver, notebook) => ver -> notebook.copy(path = ShortString(newPath))
        }
      } yield newPath
    } <* setNeedSave

    override def close(): Task[Unit] =
      closed.succeed(()) *>
        pending.offer(Take.End) *>
        pending.awaitShutdown *>
        process.await.flatMap(_.join) *>
        closed.await

    override val isOpen: UIO[Boolean] = closed.isDone.map(!_)

    override def awaitClosed: Task[Unit] = closed.await.ensuring(process.await.flatMap(_.await.unit))

    private val verify = get.flatMap {
      notebook =>
        loadNotebook(notebook.path).flatMap {
          loaded =>
            val verified = loaded.cells.zip(notebook.cells).forall {
              case (a, b) => a.content.toString == b.content.toString
            }
            if (verified) ZIO.unit else ZIO.fail(new IllegalStateException("Persisted notebook doesn't match in-memory notebook"))
        }.catchAll {
          err => encodeNotebook(notebook).flatMap {
            encoded =>
              Logging.error(
                s"""Notebook verification failed for ${notebook.path} – were there filesystem errors during reading or writing?
                   |Dumping to console:
                   |$encoded
                   |""".stripMargin,
                err
              )
          }.orDie
        }
    }

    private def init(): URIO[BaseEnv with GlobalEnv, Unit] = {
      def doUpdate(update: NotebookUpdate) = current.updateAndGet {
        case (prevVer, notebook) =>
          val nextVer = prevVer + 1
          val next = try {
            // TODO: Notebook updates should be total, but they're currently not because InsertCell is assigned
            //       a CellID by the client. It's possible two clients try to insert the same cell simultaneously.
            //       Instead, the CellID should be assigned by the server, and then that case will become impossible.
            //       For now, it's just very unlikely. We can't emit an error here (inside of ref update) so instead of
            //       resorting to STM we'll just log an error in case this unlikely event happens.
            update.applyTo(notebook)
          } catch {
            case err: Throwable =>
              log.errorSync(Some("Notebook update was dropped because it failed to apply"), err)
              notebook
          }
          nextVer -> next
      } <* setNeedSave

      def notifyCompleter(completerOpt: Option[Promise[Nothing, (Int, Notebook)]]): ((Int, Notebook)) => UIO[Unit] =
        tup => completerOpt match {
          case Some(completer) => completer.succeed(tup).unit
          case None            => ZIO.unit
        }

      // process all the submitted updates into the ref in order
      val processPending = pending.take.flatMap {
        case Take.Value((update, completerOpt)) =>
          (doUpdate(update) >>= notifyCompleter(completerOpt)).asSomeError
        case Take.End                           => pending.shutdown *> closed.succeed(()).unit <* ZIO.fail(None)
      }.forever.flip

      // every interval, check if the notebook needs to be written and do so
      val saveAtInterval =
        get.map(_.path).flatMap(path => Logging.info(s"Will write to $path")) *>
          save.whenM(effectTotal(needSave.get())).repeat(Schedule.fixed(saveIntervalDuration))

      // save one more time once closed
      val finalSave = save *> get.map(_.path).flatMap(path => Logging.info(s"Stopped writing to $path")) <* verify

      (processPending.unit.raceFirst(saveAtInterval.unit) *> finalSave).forkDaemon.flatMap(process.succeed).unit
    }
  }

  private object FileNotebookRef {

    def apply(notebook: Notebook, version: Int): URIO[BaseEnv with GlobalEnv, FileNotebookRef] = for {
      log        <- Logging.access
      current    <- Ref.make(version -> notebook)
      closed     <- Promise.make[Throwable, Unit]
      pending    <- Queue.unbounded[Take[Nothing, (NotebookUpdate, Option[Promise[Nothing, (Int, Notebook)]])]]
      renameLock <- Semaphore.make(1L)
      process    <- Promise.make[Nothing, Fiber[Nothing, Unit]]
      ref         = new FileNotebookRef(current, pending, closed, log, renameLock, process)
      _          <- ref.init()
    } yield ref
  }

  override def loadNotebook(path: String): RIO[BaseEnv with GlobalEnv, Notebook] = for {
    fmt            <- NotebookFormat.getFormat(pathOf(path))
    content        <- fs.readPathAsString(pathOf(path))
    (noExtPath, _)  = extractExtension(path)
    nb             <- fmt.decodeNotebook(noExtPath, content)
  } yield nb

  override def openNotebook(path: String): RIO[BaseEnv with GlobalEnv, NotebookRef] = for {
    nb             <- loadNotebook(path)
    ref            <- FileNotebookRef(nb, 0)
  } yield ref

  private def encodeNotebook(nb: Notebook) = for {
    fmt       <- NotebookFormat.getFormat(Paths.get(nb.path))
    rawString <- fmt.encodeNotebook(NotebookContent(nb.cells, nb.config))
  } yield rawString

  // TODO: should make this protected so you must save via NotebookRef? And createNotebook would return a NotebookRef.
  override def saveNotebook(nb: Notebook): RIO[BaseEnv with GlobalEnv, Unit] = for {
    rawString <- encodeNotebook(nb)
    _         <- fs.writeStringToPath(pathOf(nb.path), rawString)
  } yield ()

  override def listNotebooks(): RIO[BaseEnv with GlobalEnv, List[String]] = {
    for {
      files <- fs.list(path)
      isSupported <- NotebookFormat.isSupported
    } yield files.filter(isSupported).map { relativePath =>
      path.relativize(relativePath).toString
    }
  }

  override def notebookExists(path: String): RIO[BaseEnv with GlobalEnv, Boolean] = fs.exists(pathOf(path))

  override def notebookURI(path: String): RIO[BaseEnv with GlobalEnv, Option[URI]] = {
    val repoPath = this.path.resolve(path)
    notebookExists(path).map {
      exists =>
        if (exists) {
          Option(repoPath.toAbsolutePath.toUri)
        } else {
          None
        }
    }
  }

  val EndsWithNum = """^(.*?)(\d+)$""".r

  def findUniqueName(path: String): RIO[BaseEnv with GlobalEnv, String] = {
    val (noExtPath, ext) = extractExtension(path)
    notebookExists(path).flatMap {
      case true =>
        noExtPath match {
          case EndsWithNum(base, num) =>
            findUniqueName(s"$base${num.toInt + 1}.$ext")
          case _ =>
            findUniqueName(s"${noExtPath}2.$ext") // start at two because the first one is implicitly #1? Or is that weird?
        }
      case false =>
        ZIO.succeed(path)
    }
  }

  def emptyNotebook(path: String, title: String): RIO[BaseEnv with GlobalEnv, Notebook] = Config.access.map {
    config =>
      Notebook(
        path,
        ShortList.of(NotebookCell(0, "text", s"# $title\n\nThis is a text cell. Start editing!")),
        Some(NotebookConfig.fromPolynoteConfig(config)))
  }

  private def extractExtension(path: String) = {
    path.lastIndexOf('.') match {
      case -1 => (path, defaultExtension)  // Adds the default extension if none is found.
      case idx =>
        (path.substring(0, idx), path.substring(idx + 1))
    }
  }

  override def createNotebook(relativePath: String, maybeContent: Option[String] = None): RIO[BaseEnv with GlobalEnv, String] = {
    val (noExtPath, ext) = extractExtension(relativePath.replaceFirst("""^/+""", ""))
    val path = s"$noExtPath.$ext"

    for {
      _       <- fs.validate(Paths.get(relativePath))
      fmt     <- NotebookFormat.getFormat(Paths.get(path))
      nb      <- maybeContent.map(content => fmt.decodeNotebook(noExtPath, content)).getOrElse {
        val defaultTitle = noExtPath.split('/').last.replaceAll("[\\s\\-_]+", " ").trim()
        emptyNotebook(path, defaultTitle)
      }
      name    <- findUniqueName(nb.path)
      _       <- saveNotebook(nb.copy(path = name))
    } yield name
  }

  override def createAndOpen(path: String, notebook: Notebook, version: Int): RIO[BaseEnv with GlobalEnv, NotebookRef] = for {
    _   <- saveNotebook(notebook.copy(path = path))
    ref <- FileNotebookRef(notebook, version)
  } yield ref

  private def withValidatedSrcDest[T](src: String, dest: String)(f: (String, String) => RIO[BaseEnv with GlobalEnv, T]): RIO[BaseEnv with GlobalEnv, T] = {
    val (destNoExt, destExt) = extractExtension(dest.replaceFirst("""^/+""", ""))
    val withExt = s"$destNoExt.$destExt"

    for {
      _   <- fs.validate(Paths.get(withExt))
      _   <- notebookExists(src).filterOrFail(identity)(new FileNotFoundException(s"File $src doesn't exist"))
      _   <- notebookExists(withExt).filterOrFail(!_)(new FileAlreadyExistsException(s"File $withExt already exists"))
      res <- f(src, withExt)
    } yield res
  }

  override def renameNotebook(path: String, newPath: String): RIO[BaseEnv with GlobalEnv, String] = withValidatedSrcDest(path, newPath) {
    (src, dest) =>
      fs.move(pathOf(src), pathOf(dest)).as(dest)
  }

  override def copyNotebook(path: String, newPath: String): RIO[BaseEnv with GlobalEnv, String] = withValidatedSrcDest(path, newPath) {
    (src, dest) =>
      fs.copy(pathOf(src), pathOf(dest)).as(dest)
  }

  // TODO: should probably have a "trash" or something instead – a way of recovering a file from accidental deletion?
  override def deleteNotebook(path: String): RIO[BaseEnv with GlobalEnv, Unit] = fs.delete(pathOf(path))

  override def initStorage(): RIO[BaseEnv with GlobalEnv, Unit] = fs.init(path)
>>>>>>> b357f375
}<|MERGE_RESOLUTION|>--- conflicted
+++ resolved
@@ -1,10 +1,6 @@
 package polynote.server.repository
 
-<<<<<<< HEAD
-import java.io.File
-=======
 import java.io.{File, FileNotFoundException, IOException}
->>>>>>> b357f375
 import java.net.URI
 import java.nio.file.{Path, Paths}
 
@@ -347,329 +343,6 @@
 
   override def initStorage(): RIO[BaseEnv with GlobalEnv, Unit] = for {
     _ <- root.initStorage()
-    _ <- ZIO.foreach_(repos.values)(_.initStorage())
+      _ <- ZIO.foreach_(repos.values)(_.initStorage())
   } yield ()
-<<<<<<< HEAD
-=======
-}
-
-class FileBasedRepository(
-  val path: Path,
-  val chunkSize: Int = 8192,
-  val defaultExtension: String = "ipynb",
-  val fs: NotebookFilesystem = new LocalFilesystem() // TODO: once we support other FS (like S3) we'll want this to be configurable
-) extends NotebookRepository {
-  protected def pathOf(relativePath: String): Path = path.resolve(relativePath)
-
-  private final class FileNotebookRef private (
-    current: Ref[(Int, Notebook)],
-    pending: Queue[Take[Nothing, (NotebookUpdate, Option[Promise[Nothing, (Int, Notebook)]])]],
-    closed: Promise[Throwable, Unit],
-    log: Logging.Service,
-    renameLock: Semaphore,
-    process: Promise[Nothing, Fiber[Nothing, Unit]],
-    saveIntervalMillis: Long = 5000L,
-    maxSaveFails: Int = 12
-  ) extends NotebookRef {
-
-    // TODO: this would be a good place to implement WAL of updates
-
-    private val needSave = new AtomicBoolean(false)
-    private val saveIntervalDuration = Duration(saveIntervalMillis, TimeUnit.MILLISECONDS)
-    private val consecutiveSaveFails = LongRef.zeroSync
-
-
-    private val setNeedSave = effectTotal(needSave.lazySet(true))
-    private val save = (renameLock.withPermit(get.flatMap(saveNotebook)) *> effectTotal(needSave.lazySet(false)))
-      .catchAll {
-        err => consecutiveSaveFails.incrementAndGet.flatMap {
-          case count if count >= maxSaveFails =>
-            log.error(s"Failed to save notebook ${maxSaveFails} times; closing with error") *>
-              closed.fail(err) *> pending.offer(Take.End).unit
-          case count =>
-            log.error(Some(s"Failed to save notebook $count times (will retry)"), err)
-        }
-      }
-
-    private def ifOpen[R, A](zio: URIO[R, A]): ZIO[R, AlreadyClosed, A] =
-      closed.isDone.flatMap {
-        case false => zio
-        case true  => NotebookRef.alreadyClosed
-      }
-
-    override def getVersioned: UIO[(Int, Notebook)] = current.get
-
-    override def update(update: NotebookUpdate): IO[AlreadyClosed, Unit] =
-      ifOpen(pending.offer(Take.Value((update, None)))).unit
-
-    override def updateAndGet(update: NotebookUpdate): IO[AlreadyClosed, (Int, Notebook)] = ifOpen {
-      for {
-        completer <- Promise.make[Nothing, (Int, Notebook)]
-        _         <- pending.offer(Take.Value((update, Some(completer))))
-        result    <- completer.await
-      } yield result
-    }
-
-    // TODO: This bypasses the update processing, which might be unsafe because an update that hasn't been processed yet
-    //       result in the given cell being introduced. In practice, since results originate from running a cell, that
-    //       cell must already exist. Even so, it would be better for cell results to be NotebookUpdates, so that they
-    //       could participate properly in the serial history. We just probably don't want to have to deal with the
-    //       global/local versions for them, which is currently a requirement with NotebookUpdates. That could be
-    //       refactored a bit.
-    override def addResult(cellID: CellID, result: Result): IO[AlreadyClosed, Unit] = ifOpen {
-      effectTotal(result.toCellUpdate).flatMap {
-        cellUpdate => current.update {
-          case (ver, notebook) => ver -> notebook.updateCell(cellID)(cellUpdate)
-        }
-      }
-    } <* setNeedSave
-
-    override def clearResults(cellID: CellID): IO[AlreadyClosed, Unit] = ifOpen {
-      current.update {
-        case (ver, notebook) => ver -> notebook.updateCell(cellID)(_.copy(results = ShortList.Nil))
-      }
-    } <* setNeedSave
-
-    override def clearAllResults(): IO[AlreadyClosed, List[CellID]] = ifOpen {
-      current.modify {
-        case (ver, notebook) =>
-          val (clearedIds, updatedCells) = notebook.cells.foldRight((List.empty[CellID], List.empty[NotebookCell])) {
-            case (cell, (clearedIds, updatedCells)) =>
-              if (cell.results.nonEmpty)
-                (cell.id :: clearedIds) -> (cell.copy(results = ShortList(Nil)) :: updatedCells)
-              else
-                clearedIds -> (cell :: updatedCells)
-          }
-          clearedIds -> (ver -> notebook.copy(cells = ShortList(updatedCells)))
-      }
-    } <* setNeedSave
-
-    override def rename(newPath: String): RIO[BaseEnv with GlobalEnv, String] = renameLock.withPermit {
-      for {
-        currentPath <- path
-        newPath     <- renameNotebook(currentPath, newPath)
-        _           <- current.update {
-          case (ver, notebook) => ver -> notebook.copy(path = ShortString(newPath))
-        }
-      } yield newPath
-    } <* setNeedSave
-
-    override def close(): Task[Unit] =
-      closed.succeed(()) *>
-        pending.offer(Take.End) *>
-        pending.awaitShutdown *>
-        process.await.flatMap(_.join) *>
-        closed.await
-
-    override val isOpen: UIO[Boolean] = closed.isDone.map(!_)
-
-    override def awaitClosed: Task[Unit] = closed.await.ensuring(process.await.flatMap(_.await.unit))
-
-    private val verify = get.flatMap {
-      notebook =>
-        loadNotebook(notebook.path).flatMap {
-          loaded =>
-            val verified = loaded.cells.zip(notebook.cells).forall {
-              case (a, b) => a.content.toString == b.content.toString
-            }
-            if (verified) ZIO.unit else ZIO.fail(new IllegalStateException("Persisted notebook doesn't match in-memory notebook"))
-        }.catchAll {
-          err => encodeNotebook(notebook).flatMap {
-            encoded =>
-              Logging.error(
-                s"""Notebook verification failed for ${notebook.path} – were there filesystem errors during reading or writing?
-                   |Dumping to console:
-                   |$encoded
-                   |""".stripMargin,
-                err
-              )
-          }.orDie
-        }
-    }
-
-    private def init(): URIO[BaseEnv with GlobalEnv, Unit] = {
-      def doUpdate(update: NotebookUpdate) = current.updateAndGet {
-        case (prevVer, notebook) =>
-          val nextVer = prevVer + 1
-          val next = try {
-            // TODO: Notebook updates should be total, but they're currently not because InsertCell is assigned
-            //       a CellID by the client. It's possible two clients try to insert the same cell simultaneously.
-            //       Instead, the CellID should be assigned by the server, and then that case will become impossible.
-            //       For now, it's just very unlikely. We can't emit an error here (inside of ref update) so instead of
-            //       resorting to STM we'll just log an error in case this unlikely event happens.
-            update.applyTo(notebook)
-          } catch {
-            case err: Throwable =>
-              log.errorSync(Some("Notebook update was dropped because it failed to apply"), err)
-              notebook
-          }
-          nextVer -> next
-      } <* setNeedSave
-
-      def notifyCompleter(completerOpt: Option[Promise[Nothing, (Int, Notebook)]]): ((Int, Notebook)) => UIO[Unit] =
-        tup => completerOpt match {
-          case Some(completer) => completer.succeed(tup).unit
-          case None            => ZIO.unit
-        }
-
-      // process all the submitted updates into the ref in order
-      val processPending = pending.take.flatMap {
-        case Take.Value((update, completerOpt)) =>
-          (doUpdate(update) >>= notifyCompleter(completerOpt)).asSomeError
-        case Take.End                           => pending.shutdown *> closed.succeed(()).unit <* ZIO.fail(None)
-      }.forever.flip
-
-      // every interval, check if the notebook needs to be written and do so
-      val saveAtInterval =
-        get.map(_.path).flatMap(path => Logging.info(s"Will write to $path")) *>
-          save.whenM(effectTotal(needSave.get())).repeat(Schedule.fixed(saveIntervalDuration))
-
-      // save one more time once closed
-      val finalSave = save *> get.map(_.path).flatMap(path => Logging.info(s"Stopped writing to $path")) <* verify
-
-      (processPending.unit.raceFirst(saveAtInterval.unit) *> finalSave).forkDaemon.flatMap(process.succeed).unit
-    }
-  }
-
-  private object FileNotebookRef {
-
-    def apply(notebook: Notebook, version: Int): URIO[BaseEnv with GlobalEnv, FileNotebookRef] = for {
-      log        <- Logging.access
-      current    <- Ref.make(version -> notebook)
-      closed     <- Promise.make[Throwable, Unit]
-      pending    <- Queue.unbounded[Take[Nothing, (NotebookUpdate, Option[Promise[Nothing, (Int, Notebook)]])]]
-      renameLock <- Semaphore.make(1L)
-      process    <- Promise.make[Nothing, Fiber[Nothing, Unit]]
-      ref         = new FileNotebookRef(current, pending, closed, log, renameLock, process)
-      _          <- ref.init()
-    } yield ref
-  }
-
-  override def loadNotebook(path: String): RIO[BaseEnv with GlobalEnv, Notebook] = for {
-    fmt            <- NotebookFormat.getFormat(pathOf(path))
-    content        <- fs.readPathAsString(pathOf(path))
-    (noExtPath, _)  = extractExtension(path)
-    nb             <- fmt.decodeNotebook(noExtPath, content)
-  } yield nb
-
-  override def openNotebook(path: String): RIO[BaseEnv with GlobalEnv, NotebookRef] = for {
-    nb             <- loadNotebook(path)
-    ref            <- FileNotebookRef(nb, 0)
-  } yield ref
-
-  private def encodeNotebook(nb: Notebook) = for {
-    fmt       <- NotebookFormat.getFormat(Paths.get(nb.path))
-    rawString <- fmt.encodeNotebook(NotebookContent(nb.cells, nb.config))
-  } yield rawString
-
-  // TODO: should make this protected so you must save via NotebookRef? And createNotebook would return a NotebookRef.
-  override def saveNotebook(nb: Notebook): RIO[BaseEnv with GlobalEnv, Unit] = for {
-    rawString <- encodeNotebook(nb)
-    _         <- fs.writeStringToPath(pathOf(nb.path), rawString)
-  } yield ()
-
-  override def listNotebooks(): RIO[BaseEnv with GlobalEnv, List[String]] = {
-    for {
-      files <- fs.list(path)
-      isSupported <- NotebookFormat.isSupported
-    } yield files.filter(isSupported).map { relativePath =>
-      path.relativize(relativePath).toString
-    }
-  }
-
-  override def notebookExists(path: String): RIO[BaseEnv with GlobalEnv, Boolean] = fs.exists(pathOf(path))
-
-  override def notebookURI(path: String): RIO[BaseEnv with GlobalEnv, Option[URI]] = {
-    val repoPath = this.path.resolve(path)
-    notebookExists(path).map {
-      exists =>
-        if (exists) {
-          Option(repoPath.toAbsolutePath.toUri)
-        } else {
-          None
-        }
-    }
-  }
-
-  val EndsWithNum = """^(.*?)(\d+)$""".r
-
-  def findUniqueName(path: String): RIO[BaseEnv with GlobalEnv, String] = {
-    val (noExtPath, ext) = extractExtension(path)
-    notebookExists(path).flatMap {
-      case true =>
-        noExtPath match {
-          case EndsWithNum(base, num) =>
-            findUniqueName(s"$base${num.toInt + 1}.$ext")
-          case _ =>
-            findUniqueName(s"${noExtPath}2.$ext") // start at two because the first one is implicitly #1? Or is that weird?
-        }
-      case false =>
-        ZIO.succeed(path)
-    }
-  }
-
-  def emptyNotebook(path: String, title: String): RIO[BaseEnv with GlobalEnv, Notebook] = Config.access.map {
-    config =>
-      Notebook(
-        path,
-        ShortList.of(NotebookCell(0, "text", s"# $title\n\nThis is a text cell. Start editing!")),
-        Some(NotebookConfig.fromPolynoteConfig(config)))
-  }
-
-  private def extractExtension(path: String) = {
-    path.lastIndexOf('.') match {
-      case -1 => (path, defaultExtension)  // Adds the default extension if none is found.
-      case idx =>
-        (path.substring(0, idx), path.substring(idx + 1))
-    }
-  }
-
-  override def createNotebook(relativePath: String, maybeContent: Option[String] = None): RIO[BaseEnv with GlobalEnv, String] = {
-    val (noExtPath, ext) = extractExtension(relativePath.replaceFirst("""^/+""", ""))
-    val path = s"$noExtPath.$ext"
-
-    for {
-      _       <- fs.validate(Paths.get(relativePath))
-      fmt     <- NotebookFormat.getFormat(Paths.get(path))
-      nb      <- maybeContent.map(content => fmt.decodeNotebook(noExtPath, content)).getOrElse {
-        val defaultTitle = noExtPath.split('/').last.replaceAll("[\\s\\-_]+", " ").trim()
-        emptyNotebook(path, defaultTitle)
-      }
-      name    <- findUniqueName(nb.path)
-      _       <- saveNotebook(nb.copy(path = name))
-    } yield name
-  }
-
-  override def createAndOpen(path: String, notebook: Notebook, version: Int): RIO[BaseEnv with GlobalEnv, NotebookRef] = for {
-    _   <- saveNotebook(notebook.copy(path = path))
-    ref <- FileNotebookRef(notebook, version)
-  } yield ref
-
-  private def withValidatedSrcDest[T](src: String, dest: String)(f: (String, String) => RIO[BaseEnv with GlobalEnv, T]): RIO[BaseEnv with GlobalEnv, T] = {
-    val (destNoExt, destExt) = extractExtension(dest.replaceFirst("""^/+""", ""))
-    val withExt = s"$destNoExt.$destExt"
-
-    for {
-      _   <- fs.validate(Paths.get(withExt))
-      _   <- notebookExists(src).filterOrFail(identity)(new FileNotFoundException(s"File $src doesn't exist"))
-      _   <- notebookExists(withExt).filterOrFail(!_)(new FileAlreadyExistsException(s"File $withExt already exists"))
-      res <- f(src, withExt)
-    } yield res
-  }
-
-  override def renameNotebook(path: String, newPath: String): RIO[BaseEnv with GlobalEnv, String] = withValidatedSrcDest(path, newPath) {
-    (src, dest) =>
-      fs.move(pathOf(src), pathOf(dest)).as(dest)
-  }
-
-  override def copyNotebook(path: String, newPath: String): RIO[BaseEnv with GlobalEnv, String] = withValidatedSrcDest(path, newPath) {
-    (src, dest) =>
-      fs.copy(pathOf(src), pathOf(dest)).as(dest)
-  }
-
-  // TODO: should probably have a "trash" or something instead – a way of recovering a file from accidental deletion?
-  override def deleteNotebook(path: String): RIO[BaseEnv with GlobalEnv, Unit] = fs.delete(pathOf(path))
-
-  override def initStorage(): RIO[BaseEnv with GlobalEnv, Unit] = fs.init(path)
->>>>>>> b357f375
 }